--- conflicted
+++ resolved
@@ -177,23 +177,19 @@
         connection_name: str = None,
         cwd=None,
     ):
-<<<<<<< HEAD
+         # type: (...) -> KernelConnection
+
         """Start kernel and return a `Kernel` instance.
 
         :cwd: Current work directory, which will be the root for the new kernel. If this 
                 is None, the users home directory will be set instead.
 
         """
-        kernel_id = uuid.uuid4()
+        kernel_id = uuid4()
 
         if not cwd:
             cwd = expanduser("~")
 
-=======
-        # type: (...) -> KernelConnection
-        """Start kernel and return a `Kernel` instance."""
-        kernel_id = uuid4()
->>>>>>> 044bb105
         if kernelspec_name:
             kernel_manager = KernelManager(kernel_name=kernelspec_name)
             kernel_manager.start_kernel(cwd=cwd)

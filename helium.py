--- conflicted
+++ resolved
@@ -716,33 +716,6 @@
     return (view.substr(block_region), block_region)
 
 
-<<<<<<< HEAD
-def get_cell(
-    view: sublime.View, region: sublime.Region, *, logger=HELIUM_LOGGER
-) -> (str, sublime.Region):
-    """Get the code cell under the cursor.
-
-    Cells are separated by markers.
-    Those are defined in `cell_delimiter_pattern` in the config file.
-
-    If `s` is a selected region, the code cell is it.
-    """
-    if not region.empty():
-        return (view.substr(region), region)
-    cell_delimiter_pattern = sublime.load_settings("Helium.sublime-settings").get(
-        "cell_delimiter_pattern"
-    )
-    separators = view.find_all(cell_delimiter_pattern)
-    separators.append(sublime.Region(view.size() + 2, view.size() + 2))
-    r = sublime.Region(region.begin() + 1, region.begin() + 1)
-    start_point = separators[bisect.bisect(separators, r) - 1].end() + 1
-    end_point = separators[bisect.bisect(separators, r)].begin() - 1
-    cell_region = sublime.Region(start_point, end_point)
-    return (view.substr(cell_region), cell_region)
-
-
-=======
->>>>>>> e8233f44
 @chain_callbacks
 def _execute_block(view, *, logger=HELIUM_LOGGER):
     try:

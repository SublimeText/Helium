"""Definition of KernelConnection class.

KernelConnection class provides interaction with Jupyter kernels.

Copyright (c) 2017-2018, NEGORO Tetsuya (https://github.com/ngr-t)
"""
import re
from collections import defaultdict
from threading import Event, Thread, RLock
from queue import Empty, Queue

import sublime

from .utils import (
    show_password_input,
)


JUPYTER_PROTOCOL_VERSION = '5.0'

REPLY_STATUS_OK = "ok"
REPLY_STATUS_ERROR = "error"
REPLY_STATUS_ABORT = "abort"

MSG_TYPE_EXECUTE_INPUT = 'execute_input'
MSG_TYPE_EXECUTE_REQUEST = 'execute_request'
MSG_TYPE_EXECUTE_RESULT = 'execute_result'
MSG_TYPE_EXECUTE_REPLY = 'execute_reply'
MSG_TYPE_COMPLETE_REQUEST = 'complete_request'
MSG_TYPE_COMPLETE_REPLY = 'complete_reply'
MSG_TYPE_DISPLAY_DATA = 'display_data'
MSG_TYPE_INSPECT_REQUEST = "inspect_request"
MSG_TYPE_INSPECT_REPLY = "inspect_reply"
MSG_TYPE_INPUT_REQUEST = "input_request"
MSG_TYPE_INPUT_REPLY = "input_reply"
MSG_TYPE_ERROR = 'error'
MSG_TYPE_STREAM = 'stream'
MSG_TYPE_STATUS = 'status'

HERMES_FIGURE_PHANTOMS = "hermes_figure_phantoms"

# Used as key of status bar.
KERNEL_STATUS_KEY = "hermes_kernel_status"

HERMES_OBJECT_INSPECT_PANEL = "hermes_object_inspect"

ANSI_ESCAPE_PATTERN = re.compile(r'\x1b[^m]*m')

<<<<<<< HEAD
=======
OUTPUT_VIEW_SEPARATOR = "-" * 80

TEXT_PHANTOM = """<body id="hermes-result">
  <style>
    .stdout {{ color: color(var(--foreground) alpha(0.7)) }}
    .error {{ color: var(--redish) }}
    .other {{ color: var(--yellowish) }}
    .closebutton {{ text-decoration: none }}
  </style>
  <a class=closebutton href=hide>×</a>
  {content}
</body>"""

IMAGE_PHANTOM = """<body id="hermes-image-result">
  <style>
    .image {{ background-color: white }}
    .closebutton {{ text-decoration: none }}
  </style>
  <a class=closebutton href=hide>×</a>
  <br>
  <img class="image" alt="Out" src="data:image/png;base64,{data}" />
</body>"""

STDOUT_PHANTOM = "<div class=stdout>{content}</div>"
STDERR_PHANTOM = "<div class=error>{content}</div>"
ERROR_PHANTOM = "<div class=error>{content}</div>"
OTHER_PHANTOM = "<div class=other>{content}</div>"


def fix_whitespace_for_phantom(text: str):
    """Transform output for proper display

    This is important to display pandas DataFrames, for instance
    """
    text = text.replace(' ', r'&nbsp;')
    text = '<br>'.join(text.splitlines())
    return text

>>>>>>> 05faf590

def extract_content(messages, msg_type):
    """Extract content from messages received from a kernel."""
    return [
        message['content']
        for message
        in messages
        if message['header']['msg_type'] == msg_type]


def remove_ansi_escape(text: str):
    return ANSI_ESCAPE_PATTERN.sub('', text)


def get_msg_type(message):
    return message['header']['msg_type']


def extract_data(result):
    """Extract plain text data."""
    try:
        return result['data']
    except KeyError:
        return ""


class KernelConnection(object):
    """Interact with a Jupyter kernel."""

    class MessageReceiver(Thread):

        def __init__(self, kernel):
            """Initialize AsyncCommunicator class."""
            super().__init__()
            self._kernel = kernel
            self.exit = Event()

        def shutdown(self):
            self.exit.set()

    class ShellMessageReceiver(MessageReceiver):
        """Communicator that runs asynchroniously."""

        def run(self):
            """Main routine."""
            # TODO: log
            while not self.exit.is_set():
                try:
                    msg = self._kernel.client.get_shell_msg(timeout=1)
                    self._kernel.shell_msg_queues_lock.acquire()
                    try:
                        queue = self._kernel.shell_msg_queues[msg['parent_header']['msg_id']]
                    finally:
                        self._kernel.shell_msg_queues_lock.release()
                    queue.put(msg)
                except Empty:
                    pass
                except Exception as ex:
                    self._kernel._logger.exception(ex)

    class IOPubMessageReceiver(MessageReceiver):
        """Receive and process IOPub messages."""

        def run(self):
            """Main routine."""
            # TODO: log, handle other message types.
            while not self.exit.is_set():
                try:
                    msg = self._kernel.client.get_iopub_msg(timeout=1)
                    self._kernel._logger.info(msg)
                    content = msg.get("content", dict())
                    execution_count = content.get("execution_count", None)
                    msg_type = msg['msg_type']
                    if msg_type == MSG_TYPE_STATUS:
                        self._kernel._execution_state = content['execution_state']
                    elif msg_type == MSG_TYPE_EXECUTE_INPUT:
                        self._kernel._write_text_to_view("\n\n")
                        self._kernel._output_input_code(content['code'], content['execution_count'])
                    elif msg_type == MSG_TYPE_ERROR:
                        self._kernel._logger.info("Handling error")
                        self._kernel._handle_error(
                            execution_count,
                            content["ename"],
                            content["evalue"],
                            content["traceback"],
                        )
                    elif msg_type == MSG_TYPE_DISPLAY_DATA:
                        self._kernel._write_mime_data_to_view(content["data"])
                    elif msg_type == MSG_TYPE_EXECUTE_RESULT:
                        self._kernel._write_mime_data_to_view(content["data"])
                    elif msg_type == MSG_TYPE_STREAM:
                        self._kernel._handle_stream(content["name"], content["text"])
                except Empty:
                    pass
                except Exception as ex:
                    self._kernel._logger.exception(ex)

    class StdInMessageReceiver(MessageReceiver):
        """Receive and process IOPub messages."""

        def _handle_input_request(self, prompt, password):
            def interrupt():
                self.parent.interrupt_kernel(self.kernel_id)

            if password:
                show_password_input(prompt, self._kernel.input, interrupt)
            else:
                (sublime
                 .active_window()
                 .show_input_panel(
                     prompt,
                     "",
                     self._kernel.client.input,
                     lambda x: None,
                     interrupt
                 ))

        def run(self):
            """Main routine."""
            # TODO: log, handle other message types.
            while not self.exit.is_set():
                try:
                    msg = self._kernel.client.get_stdin_msg(timeout=1)
                    msg_type = msg['msg_type']
                    content = msg['content']
                    if msg_type == MSG_TYPE_INPUT_REQUEST:
                        self._handle_input_request(content["prompt"], content["password"])
                except Empty:
                    pass
                except Exception as ex:
                    self._kernel._logger.exception(ex)

    def _init_receivers(self):
        # Set the attributes refered by receivers before they start.
        self._shell_msg_receiver = self.ShellMessageReceiver(self)
        self._shell_msg_receiver.start()
        self._iopub_msg_receiver = self.IOPubMessageReceiver(self)
        self._iopub_msg_receiver.start()
        self._stdin_msg_receiver = self.StdInMessageReceiver(self)
        self._stdin_msg_receiver.start()

    def __init__(
        self,
        kernel_id,
        kernel_manager,
        parent,
        connection_name=None,
        logger=None,
    ):
        """Initialize KernelConnection class.

        paramters
        ---------
        kernel_id str: kernel ID
        parent parent kernel manager
        """
        self._logger = logger
        self.shell_msg_queues = defaultdict(Queue)
        self._kernel_id = kernel_id
        self.parent = parent
        self.kernel_manager = kernel_manager
        self.client = self.kernel_manager.client()
        self.client.start_channels()
        self.shell_msg_queues_lock = RLock()
        self._connection_name = connection_name
        self._execution_state = 'unknown'
        self._init_receivers()

    def __del__(self):
        self._shell_msg_receiver.shutdown()
        self._iopub_msg_receiver.shutdown()
        self._stdin_msg_receiver.shutdown()

    @property
    def lang(self):
        """Language of kernel."""
        return self.kernel_manager.kernel_name

    @property
    def kernel_id(self):
        """ID of kernel."""
        return self._kernel_id

    def get_connection_name(self):
        return self._connection_name

    def set_connection_name(self, new_name):
        # We also have to change the view name now.
        view = self.get_view()
        self._connection_name = new_name
        view.set_name(self.view_name)

    def del_connection_name(self):
        self._connection_name = None

    connection_name = property(
        get_connection_name,
        set_connection_name,
        del_connection_name,
        "Name of kernel connection shown in a view title.")

    @property
    def view_name(self):
        """The name of output view."""
        return "*Hermes Output* {repr}".format(repr=self.repr)

    @property
    def repr(self):
        """A string used as the representation of the connection"""
        if self.connection_name:
            return "{connection_name} ([{lang}] {kernel_id})".format(
                connection_name=self.connection_name,
                lang=self.lang,
                kernel_id=self.kernel_id)
        else:
            return "[{lang}] {kernel_id}".format(
                lang=self.lang,
                kernel_id=self.kernel_id)

    @property
    def execution_state(self):
        return self._execution_state

    def activate_view(self):
        """Activate view to show the output of kernel."""
        view = self.get_view()
        current_view = sublime.active_window().active_view()
        self._inline_view = current_view
        self._show_inline_output = (
            sublime
            .load_settings("Hermes.sublime-settings")
            .get("inline_output"))
        sublime.active_window().focus_view(view)
        view.set_scratch(True)  # avoids prompting to save
        view.settings().set("word_wrap", "false")
        sublime.active_window().focus_view(current_view)

    def _output_input_code(self, code, execution_count):
        line = "In[{execution_count}]: {code}".format(
            execution_count=execution_count,
            code=code)
        self._write_text_to_view(line)

<<<<<<< HEAD
    def _handle_error(self, execution_count, ename, evalue, traceback) -> None:
        lines = "\nError[{execution_count}]: {ename}, {evalue}.\nTraceback:\n{traceback}".format(
            execution_count=execution_count,
            ename=ename,
            evalue=evalue,
            traceback="\n".join(traceback))
        self._write_text_to_view(remove_ansi_escape(lines))

    def _handle_stream(self, name, text) -> None:
        # Currently don't consider real time catching of streams.
        self._write_text_to_view("\n({name}):\n{text}".format(name, text))
=======
    def _handle_error(self, reply: JupyterReply, region: sublime.Region) -> None:
        try:
            lines = "\nError[{execution_count}]: {ename}, {evalue}.\nTraceback:\n{traceback}".format(
                execution_count=reply.execution_count,
                ename=reply.ename,
                evalue=reply.evalue,
                traceback="\n".join(reply.traceback))
            lines = remove_ansi_escape(lines)
            self._write_text_to_view(lines)
            phantom_html = ERROR_PHANTOM.format(content=fix_whitespace_for_phantom(lines))
            self._write_inline_html_phantom(phantom_html, region)
        except AttributeError:
            # Just there is no error.
            pass

    def _handle_stream(self, reply: JupyterReply, region: sublime.Region) -> None:
        # Currently don't consider real time catching of streams.
        try:
            lines = []
            phantom_html = ""
            if len(reply.stream_stdout) > 0:
                lines += ["\n(stdout):"] + reply.stream_stdout
                phantom_html += STDOUT_PHANTOM.format(
                    content=fix_whitespace_for_phantom('\n'.join(reply.stream_stdout)))
            if len(reply.stream_stderr) > 0:
                lines += ["\n(stderr):"] + reply.stream_stderr
                phantom_html += STDERR_PHANTOM.format(
                    content=fix_whitespace_for_phantom('\n'.join(reply.stream_stderr)))
            if len(reply.stream_other) > 0:
                lines += ["\n(other stream):"] + reply.stream_other
                phantom_html += OTHER_PHANTOM.format(
                    content=fix_whitespace_for_phantom('\n'.join(reply.stream_other)))
            self._write_text_to_view("\n".join(lines))
            if phantom_html:
                self._write_inline_html_phantom(phantom_html, region)
        except AttributeError:
            # Just there is no error.
            pass

    def _handle_inspect_reply(self, reply: JupyterReply):
        window = sublime.active_window()
        if window.find_output_panel(HERMES_OBJECT_INSPECT_PANEL) is not None:
            window.destroy_output_panel(HERMES_OBJECT_INSPECT_PANEL)
        view = window.create_output_panel(HERMES_OBJECT_INSPECT_PANEL)
        try:
            text = remove_ansi_escape(reply.inspect_data["text/plain"])
            view.run_command(
                'append',
                {'characters': text})
            window.run_command(
                'show_panel',
                dict(panel="output." + HERMES_OBJECT_INSPECT_PANEL))
        except KeyError:
            pass
>>>>>>> 05faf590

    def _write_out_execution_count(self, execution_count) -> None:
        self._write_text_to_view("\nOut[{}]: ".format(execution_count))

    def _write_text_to_view(self, text: str) -> None:
        self.activate_view()
        view = self.get_view()
        view.set_read_only(False)
        view.run_command(
            'append',
            {'characters': text})
        view.set_read_only(True)
        view.show(view.size())

    def _write_phantom(self, content: str):
        file_size = self.get_view().size()
        region = sublime.Region(file_size, file_size)
        self.get_view().add_phantom(
            HERMES_FIGURE_PHANTOMS,
            region,
            content,
            sublime.LAYOUT_BLOCK)
        self._logger.info("Created phantom {}".format(content))

    def _write_inline_html_phantom(self, content: str, region: sublime.Region):
        if self._show_inline_output:
            # region = self._inline_view.sel()[-1]
            id = HERMES_FIGURE_PHANTOMS + datetime.now().isoformat()
            html = TEXT_PHANTOM.format(content=content)
            self._inline_view.add_phantom(
                id,
                region,
                html,
                sublime.LAYOUT_BLOCK,
                on_navigate=lambda href, id=id: self._inline_view.erase_phantoms(id))
            self._logger.info("Created inline phantom {}".format(html))

    def _write_inline_image_phantom(self, data: str, region: sublime.Region):
        if self._show_inline_output:
            # region = self._inline_view.sel()[-1]
            id = HERMES_FIGURE_PHANTOMS + datetime.now().isoformat()
            html = IMAGE_PHANTOM.format(data=data)
            self._inline_view.add_phantom(
                id,
                region,
                html,
                sublime.LAYOUT_BLOCK,
                on_navigate=lambda href, id=id: self._inline_view.erase_phantoms(id))
            self._logger.info("Created inline phantom image")

    def _write_mime_data_to_view(self, mime_data: dict, region: sublime.Region) -> None:
        self.activate_view()
        if "text/plain" in mime_data:
            # Some kernel (such as IRkernel) sends text in display_data.
            result = mime_data["text/plain"]
            lines = "\n(display data): {result}".format(result=result)
            self._write_text_to_view(lines)
        elif "text/markdown" in mime_data:
            # Some kernel (such as IRkernel) sends text in display_data.
            result = mime_data["text/markdown"]
            lines = "\n(display data): {result}".format(result=result)
            self._write_text_to_view(lines)
        elif "text/html" in mime_data:
            # Some kernel (such as IRkernel) sends text in display_data.
            self._logger.info("Caught 'text/html' output without plain text. Try to show with phantom.")
            content = mime_data["text/html"]
            self._write_phantom(content)
        if "image/png" in mime_data:
            data = mime_data["image/png"].strip()
            self._logger.info("Caught image.")
            content = (
                '<body style="background-color:white">' +
                '<img alt="Out" src="data:image/png;base64,{data}" />' +
                '</body>'
            ).format(
                data=data,
                bgcolor="white")
            self._write_phantom(content)
            self._write_inline_image_phantom(data, region)

    def _handle_inspect_reply(self, reply: dict):
        window = sublime.active_window()
        if window.find_output_panel(HERMES_OBJECT_INSPECT_PANEL) is not None:
            window.destroy_output_panel(HERMES_OBJECT_INSPECT_PANEL)
        view = window.create_output_panel(HERMES_OBJECT_INSPECT_PANEL)
        try:
            self._logger.debug(reply)
            text = remove_ansi_escape(reply["text/plain"])
            view.run_command(
                'append',
                {'characters': text})
            window.run_command(
                'show_panel',
                dict(panel="output." + HERMES_OBJECT_INSPECT_PANEL))
        except KeyError as ex:
            self._logger.exception(ex)

    def get_view(self):
        """Get view corresponds to the KernelConnection."""
        view = None
        view_name = self.view_name
        views = sublime.active_window().views()
        for view_candidate in views:
            if view_candidate.name() == view_name:
                return view_candidate
        if not view:
            view = sublime.active_window().new_file()
            view.set_name(view_name)
            return view

    def execute_code(self, code, phantom_region):
        """Run code with Jupyter kernel."""
<<<<<<< HEAD
        self.client.execute(code)
=======

        # fix for sublime bug where phantoms are displayed after the first line in a multiline region
        phantom_region = sublime.Region(phantom_region.end(), phantom_region.end())

        def callback(reply):
            try:
                self._output_input_code(code, reply.execution_count)
                self._write_out_execution_count(reply)
                self._handle_stream(reply, region=phantom_region)
                for mime_data in reply.display_data:
                    self._write_mime_data_to_view(mime_data, region=phantom_region)
                self._write_mime_data_to_view(reply.execute_result, region=phantom_region)
                self._handle_error(reply, region=phantom_region)
            finally:
                # Separator should be written if an undealt error occur while handling reply.
                self._write_text_to_view("\n\n" + OUTPUT_VIEW_SEPARATOR + "\n\n")

        header = self._gen_header(MSG_TYPE_EXECUTE_REQUEST)
        content = dict(
            code=code,
            silent=False,
            store_history=True,
            user_expressions={},
            allow_stdin=True)
        message = dict(
            header=header,
            parent_header={},
            channel='shell',
            content=content,
            metadata={},
            buffers={})
        self._async_communicate(message, callback)
>>>>>>> 05faf590
        info_message = "Kernel executed code ```{code}```.".format(code=code)
        self._logger.info(info_message)

    def is_alive(self):
        """Return True if kernel is alive."""
        return self.client.hb_channel.is_beating()

    def get_complete(self, code, cursor_pos, timeout=None):
        """Generate complete request."""
        msg_id = self.client.complete(code, cursor_pos)
        self.shell_msg_queues_lock.acquire()
        try:
            queue = self.shell_msg_queues[msg_id]
        finally:
            self.shell_msg_queues_lock.release()

        try:
            recv_msg = queue.get(timeout=timeout)
            recv_content = recv_msg['content']
            self._logger.info(recv_content)
            if '_jupyter_types_experimental' in recv_content.get('metadata', {}):
                # If the reply has typing metadata, use it.
                # This metadata for typing is obviously experimental
                # and not documented yet.
                return [
                    (match['text'] + '\t' + match['type'], match['text'])
                    for match
                    in recv_content['metadata']['_jupyter_types_experimental']
                ]
            else:
                # Just say the completion is came from this plugin, otherwise.
                return [
                    (match + '\tHermes', match)
                    for match
                    in recv_content['matches']
                ]
        except Empty:
            self._logger.info("Completion timeout.")
        except Exception as ex:
            self._logger.exception(ex)
        finally:
            self.shell_msg_queues_lock.acquire()
            try:
                self.shell_msg_queues.pop(msg_id, None)
            finally:
                self.shell_msg_queues_lock.release()

        return []

    def get_inspection(self, code, cursor_pos, detail_level=0, timeout=None):
        """Get object inspection by sending a `inspect_request` message to kernel."""
        msg_id = self.client.inspect(code, cursor_pos, detail_level)
        self.shell_msg_queues_lock.acquire()
        try:
            queue = self.shell_msg_queues[msg_id]
        finally:
            self.shell_msg_queues_lock.release()

        try:
            recv_msg = queue.get(timeout=timeout)
            self._handle_inspect_reply(recv_msg['content']['data'])
        except Empty:
            self._logger.info("Object inspection timeout.")

        finally:
            self.shell_msg_queues_lock.acquire()
            try:
                self.shell_msg_queues.pop(msg_id, None)
            finally:
                self.shell_msg_queues_lock.release()<|MERGE_RESOLUTION|>--- conflicted
+++ resolved
@@ -6,6 +6,7 @@
 """
 import re
 from collections import defaultdict
+from datetime import datetime
 from threading import Event, Thread, RLock
 from queue import Empty, Queue
 
@@ -46,8 +47,6 @@
 
 ANSI_ESCAPE_PATTERN = re.compile(r'\x1b[^m]*m')
 
-<<<<<<< HEAD
-=======
 OUTPUT_VIEW_SEPARATOR = "-" * 80
 
 TEXT_PHANTOM = """<body id="hermes-result">
@@ -61,7 +60,7 @@
   {content}
 </body>"""
 
-IMAGE_PHANTOM = """<body id="hermes-image-result">
+IMAGE_PHANTOM = """<body id="hermes-image-result" style="background-color:white">
   <style>
     .image {{ background-color: white }}
     .closebutton {{ text-decoration: none }}
@@ -71,10 +70,7 @@
   <img class="image" alt="Out" src="data:image/png;base64,{data}" />
 </body>"""
 
-STDOUT_PHANTOM = "<div class=stdout>{content}</div>"
-STDERR_PHANTOM = "<div class=error>{content}</div>"
-ERROR_PHANTOM = "<div class=error>{content}</div>"
-OTHER_PHANTOM = "<div class=other>{content}</div>"
+STREAM_PHANTOM = "<div class={name}>{content}</div>"
 
 
 def fix_whitespace_for_phantom(text: str):
@@ -86,7 +82,6 @@
     text = '<br>'.join(text.splitlines())
     return text
 
->>>>>>> 05faf590
 
 def extract_content(messages, msg_type):
     """Extract content from messages received from a kernel."""
@@ -160,6 +155,7 @@
                     content = msg.get("content", dict())
                     execution_count = content.get("execution_count", None)
                     msg_type = msg['msg_type']
+                    region = self._kernel.id2region[msg['parent_header']['msg_id']]
                     if msg_type == MSG_TYPE_STATUS:
                         self._kernel._execution_state = content['execution_state']
                     elif msg_type == MSG_TYPE_EXECUTE_INPUT:
@@ -172,13 +168,18 @@
                             content["ename"],
                             content["evalue"],
                             content["traceback"],
+                            region
                         )
                     elif msg_type == MSG_TYPE_DISPLAY_DATA:
-                        self._kernel._write_mime_data_to_view(content["data"])
+                        self._kernel._write_mime_data_to_view(content["data"], region)
                     elif msg_type == MSG_TYPE_EXECUTE_RESULT:
-                        self._kernel._write_mime_data_to_view(content["data"])
+                        self._kernel._write_mime_data_to_view(content["data"], region)
                     elif msg_type == MSG_TYPE_STREAM:
-                        self._kernel._handle_stream(content["name"], content["text"])
+                        self._kernel._handle_stream(
+                            content["name"],
+                            content["text"],
+                            region,
+                        )
                 except Empty:
                     pass
                 except Exception as ex:
@@ -251,6 +252,7 @@
         self.client = self.kernel_manager.client()
         self.client.start_channels()
         self.shell_msg_queues_lock = RLock()
+        self.id2region = {}
         self._connection_name = connection_name
         self._execution_state = 'unknown'
         self._init_receivers()
@@ -330,26 +332,13 @@
             code=code)
         self._write_text_to_view(line)
 
-<<<<<<< HEAD
-    def _handle_error(self, execution_count, ename, evalue, traceback) -> None:
-        lines = "\nError[{execution_count}]: {ename}, {evalue}.\nTraceback:\n{traceback}".format(
-            execution_count=execution_count,
-            ename=ename,
-            evalue=evalue,
-            traceback="\n".join(traceback))
-        self._write_text_to_view(remove_ansi_escape(lines))
-
-    def _handle_stream(self, name, text) -> None:
-        # Currently don't consider real time catching of streams.
-        self._write_text_to_view("\n({name}):\n{text}".format(name, text))
-=======
-    def _handle_error(self, reply: JupyterReply, region: sublime.Region) -> None:
+    def _handle_error(self, execution_count, ename, evalue, traceback, region: sublime.Region) -> None:
         try:
             lines = "\nError[{execution_count}]: {ename}, {evalue}.\nTraceback:\n{traceback}".format(
-                execution_count=reply.execution_count,
-                ename=reply.ename,
-                evalue=reply.evalue,
-                traceback="\n".join(reply.traceback))
+                execution_count=execution_count,
+                ename=ename,
+                evalue=evalue,
+                traceback="\n".join(traceback))
             lines = remove_ansi_escape(lines)
             self._write_text_to_view(lines)
             phantom_html = ERROR_PHANTOM.format(content=fix_whitespace_for_phantom(lines))
@@ -358,46 +347,17 @@
             # Just there is no error.
             pass
 
-    def _handle_stream(self, reply: JupyterReply, region: sublime.Region) -> None:
+    def _handle_stream(self, name, text, region: sublime.Region) -> None:
         # Currently don't consider real time catching of streams.
         try:
-            lines = []
-            phantom_html = ""
-            if len(reply.stream_stdout) > 0:
-                lines += ["\n(stdout):"] + reply.stream_stdout
-                phantom_html += STDOUT_PHANTOM.format(
-                    content=fix_whitespace_for_phantom('\n'.join(reply.stream_stdout)))
-            if len(reply.stream_stderr) > 0:
-                lines += ["\n(stderr):"] + reply.stream_stderr
-                phantom_html += STDERR_PHANTOM.format(
-                    content=fix_whitespace_for_phantom('\n'.join(reply.stream_stderr)))
-            if len(reply.stream_other) > 0:
-                lines += ["\n(other stream):"] + reply.stream_other
-                phantom_html += OTHER_PHANTOM.format(
-                    content=fix_whitespace_for_phantom('\n'.join(reply.stream_other)))
-            self._write_text_to_view("\n".join(lines))
+            lines = "\n({name}):\n{text}".format(name=name, text=text)
+            phantom_html = STREAM_PHANTOM.format(name=name, content=fix_whitespace_for_phantom(text))
+            self._write_text_to_view(lines)
             if phantom_html:
                 self._write_inline_html_phantom(phantom_html, region)
         except AttributeError:
             # Just there is no error.
             pass
-
-    def _handle_inspect_reply(self, reply: JupyterReply):
-        window = sublime.active_window()
-        if window.find_output_panel(HERMES_OBJECT_INSPECT_PANEL) is not None:
-            window.destroy_output_panel(HERMES_OBJECT_INSPECT_PANEL)
-        view = window.create_output_panel(HERMES_OBJECT_INSPECT_PANEL)
-        try:
-            text = remove_ansi_escape(reply.inspect_data["text/plain"])
-            view.run_command(
-                'append',
-                {'characters': text})
-            window.run_command(
-                'show_panel',
-                dict(panel="output." + HERMES_OBJECT_INSPECT_PANEL))
-        except KeyError:
-            pass
->>>>>>> 05faf590
 
     def _write_out_execution_count(self, execution_count) -> None:
         self._write_text_to_view("\nOut[{}]: ".format(execution_count))
@@ -510,42 +470,8 @@
 
     def execute_code(self, code, phantom_region):
         """Run code with Jupyter kernel."""
-<<<<<<< HEAD
-        self.client.execute(code)
-=======
-
-        # fix for sublime bug where phantoms are displayed after the first line in a multiline region
-        phantom_region = sublime.Region(phantom_region.end(), phantom_region.end())
-
-        def callback(reply):
-            try:
-                self._output_input_code(code, reply.execution_count)
-                self._write_out_execution_count(reply)
-                self._handle_stream(reply, region=phantom_region)
-                for mime_data in reply.display_data:
-                    self._write_mime_data_to_view(mime_data, region=phantom_region)
-                self._write_mime_data_to_view(reply.execute_result, region=phantom_region)
-                self._handle_error(reply, region=phantom_region)
-            finally:
-                # Separator should be written if an undealt error occur while handling reply.
-                self._write_text_to_view("\n\n" + OUTPUT_VIEW_SEPARATOR + "\n\n")
-
-        header = self._gen_header(MSG_TYPE_EXECUTE_REQUEST)
-        content = dict(
-            code=code,
-            silent=False,
-            store_history=True,
-            user_expressions={},
-            allow_stdin=True)
-        message = dict(
-            header=header,
-            parent_header={},
-            channel='shell',
-            content=content,
-            metadata={},
-            buffers={})
-        self._async_communicate(message, callback)
->>>>>>> 05faf590
+        msg_id = self.client.execute(code)
+        self.id2region[msg_id] = sublime.Region(phantom_region.end(), phantom_region.end())
         info_message = "Kernel executed code ```{code}```.".format(code=code)
         self._logger.info(info_message)
 

--- conflicted
+++ resolved
@@ -443,23 +443,10 @@
 
             width = view.viewport_extent()[0] - 2
             dimensions = get_png_dimensions(data)
-<<<<<<< HEAD
 
             if img_size == "original" or (
                 img_size == "optimal" and (dimensions[0] < width)
             ):
-                html = IMAGE_PHANTOM.format(
-                    data=data, width=dimensions[0], height=dimensions[1]
-                )
-            else:
-                scale_factor = width / dimensions[0]
-                height = dimensions[1] * scale_factor
-
-                html = IMAGE_PHANTOM.format(data=data, width=width, height=height)
-=======
->>>>>>> e8233f44
-
-            if dimensions[0] < width:
                 html = IMAGE_PHANTOM.format(
                     data=data, width=dimensions[0], height=dimensions[1]
                 )
